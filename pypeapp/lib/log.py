<<<<<<< HEAD
"""
Logging to console and to mongo. For mongo logging, you need to set either
``PYPE_LOG_MONGO_URL`` to something like:

.. example::
   mongo://user:password@hostname:port/database/collection?authSource=avalon

or set ``PYPE_LOG_MONGO_HOST`` and other variables.
See :func:`_mongo_settings`

Best place for it is in ``repos/pype-config/environments/global.json``
"""


=======
>>>>>>> 71b6eab7
import logging
import os
import datetime
import time
import datetime as dt
import platform
import getpass
<<<<<<< HEAD
try:
    from urllib.parse import urlparse, parse_qs
except ImportError:
    from urlparse import urlparse, parse_qs
=======
>>>>>>> 71b6eab7

try:
    from log4mongo.handlers import MongoHandler
except ImportError:
    _mongo_logging = False
else:
    _mongo_logging = True

from logging.handlers import TimedRotatingFileHandler
from pypeapp.lib.Terminal import Terminal

try:
    unicode
    _unicode = True
except NameError:
    _unicode = False


PYPE_DEBUG = int(os.getenv("PYPE_DEBUG", "0"))


<<<<<<< HEAD
def _mongo_settings():
    host = None
    port = None
    username = None
    password = None
    collection = None
    database = None
    auth_db = ""

    if os.environ.get('PYPE_LOG_MONGO_URL'):
        result = urlparse(os.environ.get('PYPE_LOG_MONGO_URL'))

        host = result.hostname
        try:
            port = result.port
        except ValueError:
            raise RuntimeError("invalid port specified")
        username = result.username
        password = result.password
        try:
            database = result.path.lstrip("/").split("/")[0]
            collection = result.path.lstrip("/").split("/")[1]
        except IndexError:
            if not database:
                raise RuntimeError("missing database name for logging")
        try:
            auth_db = parse_qs(result.query)['authSource'][0]
        except KeyError:
            # no auth db provided, mongo will use the one we are connecting to
            pass
    else:
        host = os.environ.get('PYPE_LOG_MONGO_HOST')
        port = int(os.environ.get('PYPE_LOG_MONGO_PORT', "0"))
        database = os.environ.get('PYPE_LOG_MONGO_DB')
        username = os.environ.get('PYPE_LOG_MONGO_USER')
        password = os.environ.get('PYPE_LOG_MONGO_PASSWORD')
        collection = os.environ.get('PYPE_LOG_MONGO_COL')
        auth_db = os.environ.get('PYPE_LOG_MONGO_AUTH_DB', 'avalon')

    return host, port, database, username, password, collection, auth_db


=======
>>>>>>> 71b6eab7
def _bootstrap_mongo_log():
    """
    This will check if database and collection for logging exist on server.
    """
    import pymongo

    host = os.environ.get('PYPE_LOG_MONGO_HOST')
    port = int(os.environ.get('PYPE_LOG_MONGO_PORT', "0"))
    database = os.environ.get('PYPE_LOG_MONGO_DB')
    collection = os.environ.get('PYPE_LOG_MONGO_COL')

    if not host or not port or not database or not collection:
        # fail silently
        return


    print(">>> connecting to log [ {}:{} ]".format(host, port))
    client = pymongo.MongoClient(
        host=[host], port=port)

    # dblist = client.list_database_names()

    logdb = client[database]

    collist = logdb.list_collection_names()
    if collection not in collist:
        logdb.create_collection(collection, capped=True,
                                max=5000, size=1073741824)


if _mongo_logging:
    _bootstrap_mongo_log()


class PypeStreamHandler(logging.StreamHandler):
    """ StreamHandler class designed to handle utf errors in python 2.x hosts.

    """

    def __init__(self, stream=None):
        super(PypeStreamHandler, self).__init__(stream)
        self.enabled = True

    def enable(self):
        """ Enable StreamHandler

            Used to silence output
        """
        self.enabled = True
        pass

    def disable(self):
        """ Disable StreamHandler

            Make StreamHandler output again
        """
        self.enabled = False

    def emit(self, record):
        if not self.enable:
            return
        try:
            msg = self.format(record)
            msg = Terminal.log(msg)
            stream = self.stream
            fs = "%s\n"
            if not _unicode:  # if no unicode support...
                stream.write(fs % msg)
            else:
                try:
                    if (isinstance(msg, unicode) and  # noqa: F821
                            getattr(stream, 'encoding', None)):
                        ufs = u'%s\n'
                        try:
                            stream.write(ufs % msg)
                        except UnicodeEncodeError:
                            stream.write((ufs % msg).encode(stream.encoding))
                    else:
                        if (getattr(stream, 'encoding', 'utf-8')):
                            ufs = u'%s\n'
                            stream.write(ufs % unicode(msg))  # noqa: F821
                        else:
                            stream.write(fs % msg)
                except UnicodeError:
                    stream.write(fs % msg.encode("UTF-8"))
            self.flush()
        except (KeyboardInterrupt, SystemExit):
            raise
        except Exception:
            print(repr(record))
            self.handleError(record)


class PypeFormatter(logging.Formatter):

    DFT = '%(levelname)s >>> { %(name)s }: [ %(message)s ]'
    default_formatter = logging.Formatter(DFT)

    def __init__(self, formats):
        super(PypeFormatter, self).__init__()
        self.formatters = {}
        for loglevel in formats:
            self.formatters[loglevel] = logging.Formatter(formats[loglevel])

    def format(self, record):
        formatter = self.formatters.get(record.levelno, self.default_formatter)

        out = formatter.format(record)
        if record.exc_info is not None:
            line_len = len(str(record.exc_info[1]))
            out = "{}\n{}\n{}\n{}\n{}".format(out,
                                              "-" * line_len,
                                              str(record.exc_info[1]),
                                              "=" * line_len,
                                              self.formatException(
                                                record.exc_info))
        return out


class PypeMongoFormatter(logging.Formatter):

    DEFAULT_PROPERTIES = logging.LogRecord(
        '', '', '', '', '', '', '', '').__dict__.keys()

    def format(self, record):
        """Formats LogRecord into python dictionary."""
        # Standard document
        document = {
            'timestamp': dt.datetime.utcnow(),
            'level': record.levelname,
            'thread': record.thread,
            'threadName': record.threadName,
            'message': record.getMessage(),
            'loggerName': record.name,
            'fileName': record.pathname,
            'module': record.module,
            'method': record.funcName,
            'lineNumber': record.lineno,
            'host': platform.node(),
            'user': getpass.getuser()
        }
        # Standard document decorated with exception info
        if record.exc_info is not None:
            document.update({
                'exception': {
                    'message': str(record.exc_info[1]),
                    'code': 0,
                    'stackTrace': self.formatException(record.exc_info)
                }
            })
        # Standard document decorated with extra contextual information
        if len(self.DEFAULT_PROPERTIES) != len(record.__dict__):
            contextual_extra = set(record.__dict__).difference(
                set(self.DEFAULT_PROPERTIES))
            if contextual_extra:
                for key in contextual_extra:
                    document[key] = record.__dict__[key]
        return document


class PypeLogger:

    PYPE_DEBUG = 0

    DFT = '%(levelname)s >>> { %(name)s }: [ %(message)s ] '
    DBG = "  - { %(name)s }: [ %(message)s ] "
    INF = ">>> [ %(message)s ] "
    WRN = "*** WRN: >>> { %(name)s }: [ %(message)s ] "
    ERR = "!!! ERR: %(asctime)s >>> { %(name)s }: [ %(message)s ] "
    CRI = "!!! CRI: %(asctime)s >>> { %(name)s }: [ %(message)s ] "

    FORMAT_FILE = {
        logging.INFO: INF,
        logging.DEBUG: DBG,
        logging.WARNING: WRN,
        logging.ERROR: ERR,
        logging.CRITICAL: CRI,
    }

    def __init__(self):
        self.PYPE_DEBUG = int(os.environ.get("PYPE_DEBUG", "0"))

    @staticmethod
    def get_file_path(host='pype'):

        ts = time.time()
        log_name = datetime.datetime.fromtimestamp(ts).strftime(
            '%Y-%m-%d'  # '%Y-%m-%d_%H-%M-%S'
        )

        logger_file_root = os.path.join(
            os.path.expanduser("~"),
            ".pype-setup"
        )

        logger_file_path = os.path.join(
            logger_file_root,
            "{}-{}.{}".format(host, log_name, 'log')
        )

        if not os.path.exists(logger_file_root):
            os.mkdir(logger_file_root)

        return logger_file_path

    def _get_file_handler(self, host):
        logger_file_path = PypeLogger.get_file_path(host)

        formatter = PypeFormatter(self.FORMAT_FILE)

        file_handler = TimedRotatingFileHandler(
            logger_file_path,
            when='midnight'
        )
        file_handler.set_name("PypeFileHandler")
        file_handler.setFormatter(formatter)
        return file_handler

    def _get_mongo_handler(self):
        handler = MongoHandler(
            host=os.environ.get('PYPE_LOG_MONGO_HOST'),
            port=int(os.environ.get('PYPE_LOG_MONGO_PORT')),
            database_name=os.environ.get('PYPE_LOG_MONGO_DB'),
            capped=True,
            formatter=PypeMongoFormatter())
        return handler

    def _get_console_handler(self):

        formatter = PypeFormatter(self.FORMAT_FILE)
        console_handler = PypeStreamHandler()

        console_handler.set_name("PypeStreamHandler")
        console_handler.setFormatter(formatter)
        return console_handler

    def get_logger(self, name=None, host=None):
        logger = logging.getLogger(name or '__main__')

        if self.PYPE_DEBUG > 1:
            logger.setLevel(logging.DEBUG)
        else:
            logger.setLevel(logging.INFO)

        if len(logger.handlers) > 0:
            for handler in logger.handlers:
                if (not isinstance(handler, MongoHandler)
                   and not isinstance(handler, PypeStreamHandler)):
                    if os.environ.get('PYPE_LOG_MONGO_HOST') and _mongo_logging:  # noqa
                        logger.addHandler(self._get_mongo_handler())
                        pass
                    logger.addHandler(self._get_console_handler())
        else:
            if os.environ.get('PYPE_LOG_MONGO_HOST') and _mongo_logging:
                logger.addHandler(self._get_mongo_handler())
                pass
            logger.addHandler(self._get_console_handler())

        return logger<|MERGE_RESOLUTION|>--- conflicted
+++ resolved
@@ -1,4 +1,3 @@
-<<<<<<< HEAD
 """
 Logging to console and to mongo. For mongo logging, you need to set either
 ``PYPE_LOG_MONGO_URL`` to something like:
@@ -13,8 +12,6 @@
 """
 
 
-=======
->>>>>>> 71b6eab7
 import logging
 import os
 import datetime
@@ -22,13 +19,10 @@
 import datetime as dt
 import platform
 import getpass
-<<<<<<< HEAD
 try:
     from urllib.parse import urlparse, parse_qs
 except ImportError:
     from urlparse import urlparse, parse_qs
-=======
->>>>>>> 71b6eab7
 
 try:
     from log4mongo.handlers import MongoHandler
@@ -50,7 +44,6 @@
 PYPE_DEBUG = int(os.getenv("PYPE_DEBUG", "0"))
 
 
-<<<<<<< HEAD
 def _mongo_settings():
     host = None
     port = None
@@ -93,8 +86,6 @@
     return host, port, database, username, password, collection, auth_db
 
 
-=======
->>>>>>> 71b6eab7
 def _bootstrap_mongo_log():
     """
     This will check if database and collection for logging exist on server.
