<<<<<<< HEAD

title Avalon conda environment setup
cls :: clear the screen command

:: Change the working directory to the conda-git-deployment directory.
:: "pushd" is being used so any UNC paths get mapped until a restart happens.
REM pushd %~dp0

:: Make CWD root of avalon-environment repository.
cd ..

:: Get installation directory.
set MINICONDA_DIRECTORY=%~dp0python
set INSTALLATION_DIRECTORY=%MINICONDA_DIRECTORY%\__DEV__

set AVALON_ENV_NAME=pype_env
set REMOTE_ENV_DIR=%MINICONDA_DIRECTORY%\%AVALON_ENV_NAME%

:: create local data disk paths
set LOCAL_ENV_DIR=C:\Users\Public\%AVALON_ENV_NAME%
IF EXIST %LOCAL_ENV_DIR% GOTO LOCAL_ENV_EXISTS
echo [92m^>^>^>[0m Local Python env in [ [96m%LOCAL_ENV_DIR%[0m ] is missing ...

:REMOTE_ENV_NOT_EXISTS
:: Install miniconda if the directory %INSTALLATION_DIRECTORY% does not exist.
IF EXIST %INSTALLATION_DIRECTORY% GOTO INSTALLATION_EXISTS
echo [92m^>^>^>[0m Conda installation dir [ [96m%INSTALLATION_DIRECTORY%[0m ] is missing ...
:: Create "installers" directory if it does not exist, and download miniconda into it.
IF EXIST %MINICONDA_DIRECTORY%\miniconda.exe GOTO INSTALLER_EXISTS
echo [92m^>^>^>[0m Miniconda.exe in [ [96m%MINICONDA_DIRECTORY%[0m ] is missing ...

:: Isolating the execution environment.
:: Powershell is needed for downloading miniconda.
set PATH=C:\WINDOWS\System32\WindowsPowerShell\v1.0

mkdir %MINICONDA_DIRECTORY%
echo [92m^>^>^>[0m Created dir [ [96m%MINICONDA_DIRECTORY%[0m ]

:: create miniconda executable file
set CONDA_EXE_FILENAME=%MINICONDA_DIRECTORY%\miniconda.exe

:: download last build of miniconda trough powershell
set "URL=https://repo.continuum.io/miniconda/Miniconda3-latest-Windows-x86_64.exe"
powershell "Import-Module BitsTransfer; Start-BitsTransfer '%URL%' '%CONDA_EXE_FILENAME%'"
echo [92m^>^>^>[0m Miniconda.exe downloaded to in [ [96m%CONDA_EXE_FILENAME%[0m ]

:INSTALLER_EXISTS

:: Install miniconda
echo [92m^>^>^>[0m Installing Conda root env.. Please wait! :)
%CONDA_EXE_FILENAME% /RegisterPython=0 /AddToPath=0 /S /D=%INSTALLATION_DIRECTORY%
echo [92m^>^>^>[0m Conda created root env in [ [96m%INSTALLATION_DIRECTORY%[0m ]



:INSTALLATION_EXISTS
:: Ensure Remote Avalon environment is available for copying to local
IF EXIST %REMOTE_ENV_DIR% GOTO REMOTE_ENV_EXISTS
echo [92m^>^>^>[0m Remote environemt in [ [96m%REMOTE_ENV_DIR%[0m ]

:: Set minimum PATH for conda to function.
:: PATH has to have "C:\Windows\System32" for conda to function properly.
:: Specifically for "cmd" and "chcp" executables.
set PATH=%INSTALLATION_DIRECTORY%\Scripts;C:\Windows\System32

:: Activate conda by activating the root environment
call activate root

:: create avalon env into local computer first lately to by coppied back to
:: remote directory for faster distribution to other computers in the network
IF EXIST %LOCAL_ENV_DIR% (
  echo [92m^>^>^>[0m Removing outdated env from [ [96m%LOCAL_ENV_DIR%[0m ]
  call rmdir /s /q %LOCAL_ENV_DIR%
  )

call conda env create -f %~dp0environment.yml -p %LOCAL_ENV_DIR%
echo [92m^>^>^>[0m Conda created [ [96m%LOCAL_ENV_DIR%[0m ]

:: activatin the local env for pip updgrading
call activate %LOCAL_ENV_DIR%
call python -m pip install --upgrade pip
echo [92m^>^>^>[0m Pip updated to last version to Local env

:: Deactivate avalon_env local environment as it is more save to activate it
:: with feeding it into the path (there was a bug with cPython bynary)
call deactivate

:: Deactivate root environment to escape completely from conda. We dont need it
:: anymore
call deactivate

:: creates the local folder for environment
mkdir %REMOTE_ENV_DIR%

:: copy files into local folder for faster redistribution to other pc in network
call xcopy /s %LOCAL_ENV_DIR% %REMOTE_ENV_DIR%

echo [92m^>^>^>[0m Remote env created in [ [96m%REMOTE_ENV_DIR%[0m ]



:REMOTE_ENV_EXISTS
IF EXIST %LOCAL_ENV_DIR% GOTO LOCAL_ENV_EXISTS
:: if the user's computer doesn't have the local environment yet
:: creates the local folder for environment
mkdir %LOCAL_ENV_DIR%


:: copy files into local folder from remote env dir
call xcopy /s %REMOTE_ENV_DIR% %LOCAL_ENV_DIR%
echo [92m^>^>^>[0m Local env created in [ [96m%LOCAL_ENV_DIR%[0m ]


:LOCAL_ENV_EXISTS

if "%SYNC_ENV%"=="1" (
    if not exist "%REMOTE_ENV_DIR%" (
        goto REMOTE_ENV_NOT_EXISTS
        ) else (
            echo [92m^>^>^>[0m Synchronizing environment from REMOTE to [ [96m%LOCAL_ENV_DIR%[0m ]
            call %REMOTE_ENV_DIR%\python.exe %~dp0sync_dirs.py %REMOTE_ENV_DIR% %LOCAL_ENV_DIR%
        )

)

if "%REMOTE_ENV_ON%"=="1" (
    set PATH="%REMOTE_ENV_DIR%";"%REMOTE_ENV_DIR%\Scripts";"%REMOTE_ENV_DIR%\Library";"%REMOTE_ENV_DIR%\Library\bin";"C:\Windows\System32";"C:\Program Files (x86)\QuickTime\QTSystem\";"%systemdrive%%homepath%\AppData\Local\Microsoft\WindowsApps";"C:\Windows"
    set PYTHONPATH=%REMOTE_ENV_DIR%\Lib\site-packages
    set PYTHON_ENV=%REMOTE_ENV_DIR%
    set GIT_PYTHON_GIT_EXECUTABLE=%REMOTE_ENV_DIR%\Library\bin\git.exe
    echo [92m^>^>^>[0m Running env from: [ [96m"%REMOTE_ENV_DIR%"[0m ]
) else (
    set PATH="%LOCAL_ENV_DIR%";"%LOCAL_ENV_DIR%\Scripts";"%LOCAL_ENV_DIR%\Library";"%LOCAL_ENV_DIR%\Library\bin";"C:\Windows\System32";"C:\Program Files (x86)\QuickTime\QTSystem\";"%systemdrive%%homepath%\AppData\Local\Microsoft\WindowsApps";"C:\Windows"
    set PYTHONPATH=%LOCAL_ENV_DIR%\Lib\site-packages
    set PYTHON_ENV=%LOCAL_ENV_DIR%
    set GIT_PYTHON_GIT_EXECUTABLE=%LOCAL_ENV_DIR%\Library\bin\git.exe
    echo [92m^>^>^>[0m Running env from: [ [96m"%LOCAL_ENV_DIR%"[0m ]
)


:: get all submodules and update them if they are not
IF EXIST %~dp0..\repos\avalon-core\avalon GOTO SUBMODULES_EXISTS
echo [92m^>^>^>[0m Git submodules in [ [96m%~dp0..\repos\avalon-core\avalon[0m ] missing ...


python %~dp0initialize_git.py
REM git submodule update --init --recursive
REM git submodule foreach --recursive git pull origin master
echo [92m^>^>^>[0m Git submodules created and updated

:SUBMODULES_EXISTS

:: Initialize submodules
set PYTHONPATH=%PYPE_SETUP_ROOT%;%PYTHONPATH%
echo [92m^>^>^>[0m All setup and goot to go!
=======

title Avalon conda environment setup
cls :: clear the screen command

:: Change the working directory to the conda-git-deployment directory.
:: "pushd" is being used so any UNC paths get mapped until a restart happens.
pushd %~dp0

:: Make CWD root of avalon-environment repository.
cd ..

:: Get installation directory.
set MINICONDA_DIRECTORY=%~dp0python
set INSTALLATION_DIRECTORY=%MINICONDA_DIRECTORY%\__DEV__

set AVALON_ENV_NAME=pype_env
set REMOTE_ENV_DIR=%MINICONDA_DIRECTORY%\%AVALON_ENV_NAME%

:: create local data disk paths
set LOCAL_ENV_DIR=C:\Users\Public\%AVALON_ENV_NAME%
IF EXIST %LOCAL_ENV_DIR% GOTO LOCAL_ENV_EXISTS
echo [92m^>^>^>[0m Local Python env in [ [96m%LOCAL_ENV_DIR%[0m ] is missing ...

:REMOTE_ENV_NOT_EXISTS
:: Install miniconda if the directory %INSTALLATION_DIRECTORY% does not exist.
IF EXIST %INSTALLATION_DIRECTORY% GOTO INSTALLATION_EXISTS
echo [92m^>^>^>[0m Conda installation dir [ [96m%INSTALLATION_DIRECTORY%[0m ] is missing ...
:: Create "installers" directory if it does not exist, and download miniconda into it.
IF EXIST %MINICONDA_DIRECTORY%\miniconda.exe GOTO INSTALLER_EXISTS
echo [92m^>^>^>[0m Miniconda.exe in [ [96m%MINICONDA_DIRECTORY%[0m ] is missing ...

:: Isolating the execution environment.
:: Powershell is needed for downloading miniconda.
set PATH=C:\WINDOWS\System32\WindowsPowerShell\v1.0

mkdir %MINICONDA_DIRECTORY%
echo [92m^>^>^>[0m Created dir [ [96m%MINICONDA_DIRECTORY%[0m ]

:: create miniconda executable file
set CONDA_EXE_FILENAME=%MINICONDA_DIRECTORY%\miniconda.exe

:: download last build of miniconda trough powershell
set "URL=https://repo.continuum.io/miniconda/Miniconda3-latest-Windows-x86_64.exe"
powershell "Import-Module BitsTransfer; Start-BitsTransfer '%URL%' '%CONDA_EXE_FILENAME%'"
echo [92m^>^>^>[0m Miniconda.exe downloaded to in [ [96m%CONDA_EXE_FILENAME%[0m ]

:INSTALLER_EXISTS

:: Install miniconda
echo [92m^>^>^>[0m Installing Conda root env.. Please wait! :)
%CONDA_EXE_FILENAME% /RegisterPython=0 /AddToPath=0 /S /D=%INSTALLATION_DIRECTORY%
echo [92m^>^>^>[0m Conda created root env in [ [96m%INSTALLATION_DIRECTORY%[0m ]



:INSTALLATION_EXISTS
:: Ensure Remote Avalon environment is available for copying to local
IF EXIST %REMOTE_ENV_DIR% GOTO REMOTE_ENV_EXISTS
echo [92m^>^>^>[0m Remote environemt in [ [96m%REMOTE_ENV_DIR%[0m ]

:: Set minimum PATH for conda to function.
:: PATH has to have "C:\Windows\System32" for conda to function properly.
:: Specifically for "cmd" and "chcp" executables.
set PATH=%INSTALLATION_DIRECTORY%\Scripts;C:\Windows\System32

:: Activate conda by activating the root environment
call activate root

:: create avalon env into local computer first lately to by coppied back to
:: remote directory for faster distribution to other computers in the network
IF EXIST %LOCAL_ENV_DIR% (
  echo [92m^>^>^>[0m Removing outdated env from [ [96m%LOCAL_ENV_DIR%[0m ]
  call rmdir /s /q %LOCAL_ENV_DIR%
  )

call conda env create -f %~dp0environment.yml -p %LOCAL_ENV_DIR%
echo [92m^>^>^>[0m Conda created [ [96m%LOCAL_ENV_DIR%[0m ]

:: activatin the local env for pip updgrading
call activate %LOCAL_ENV_DIR%
call python -m pip install --upgrade pip
echo [92m^>^>^>[0m Pip updated to last version to Local env

:: Deactivate avalon_env local environment as it is more save to activate it
:: with feeding it into the path (there was a bug with cPython bynary)
call deactivate

:: Deactivate root environment to escape completely from conda. We dont need it
:: anymore
call deactivate

:: creates the local folder for environment
mkdir %REMOTE_ENV_DIR%

:: copy files into local folder for faster redistribution to other pc in network
call xcopy /s %LOCAL_ENV_DIR% %REMOTE_ENV_DIR%

echo [92m^>^>^>[0m Remote env created in [ [96m%REMOTE_ENV_DIR%[0m ]



:REMOTE_ENV_EXISTS
IF EXIST %LOCAL_ENV_DIR% GOTO LOCAL_ENV_EXISTS
:: if the user's computer doesn't have the local environment yet
:: creates the local folder for environment
mkdir %LOCAL_ENV_DIR%


:: copy files into local folder from remote env dir
call xcopy /s %REMOTE_ENV_DIR% %LOCAL_ENV_DIR%
echo [92m^>^>^>[0m Local env created in [ [96m%LOCAL_ENV_DIR%[0m ]


:LOCAL_ENV_EXISTS

if "%SYNC_ENV%"=="1" (
    if not exist "%REMOTE_ENV_DIR%" (
        goto REMOTE_ENV_NOT_EXISTS
        ) else (
            echo [92m^>^>^>[0m Synchronizing environment from REMOTE to [ [96m%LOCAL_ENV_DIR%[0m ]
            call %REMOTE_ENV_DIR%\python.exe %~dp0sync_dirs.py %REMOTE_ENV_DIR% %LOCAL_ENV_DIR%
        )

)

if "%REMOTE_ENV_ON%"=="1" (
    set PATH="%REMOTE_ENV_DIR%";"%REMOTE_ENV_DIR%\Scripts";"%REMOTE_ENV_DIR%\Library";"%REMOTE_ENV_DIR%\Library\bin";"C:\Windows\System32";"C:\Program Files (x86)\QuickTime\QTSystem\";"%systemdrive%%homepath%\AppData\Local\Microsoft\WindowsApps";"C:\Windows"
    set PYTHONPATH=%PYTHONPATH%;%REMOTE_ENV_DIR%\Lib\site-packages;%PYPE_SETUP_ROOT%
    set PYTHON_ENV="%REMOTE_ENV_DIR%"
    set GIT_PYTHON_GIT_EXECUTABLE=%REMOTE_ENV_DIR%\Library\bin\git.exe
    echo [92m^>^>^>[0m Running env from: [ [96m"%REMOTE_ENV_DIR%"[0m ]
) else (
    set PATH="%LOCAL_ENV_DIR%";"%LOCAL_ENV_DIR%\Scripts";"%LOCAL_ENV_DIR%\Library";"%LOCAL_ENV_DIR%\Library\bin";"C:\Windows\System32";"C:\Program Files (x86)\QuickTime\QTSystem\";"%systemdrive%%homepath%\AppData\Local\Microsoft\WindowsApps";"C:\Windows"
    set PYTHONPATH=%PYTHONPATH%;%LOCAL_ENV_DIR%\Lib\site-packages;%PYPE_SETUP_ROOT%
    set PYTHON_ENV="%LOCAL_ENV_DIR%"
    set GIT_PYTHON_GIT_EXECUTABLE=%LOCAL_ENV_DIR%\Library\bin\git.exe
    echo [92m^>^>^>[0m Running env from: [ [96m"%LOCAL_ENV_DIR%"[0m ]
)


:: get all submodules and update them if they are not
IF EXIST %~dp0..\repos\avalon-core\avalon GOTO SUBMODULES_EXISTS
echo [92m^>^>^>[0m Git submodules in [ [96m%~dp0..\repos\avalon-core\avalon[0m ] missing ...


python %~dp0initialize_git.py
REM git submodule update --init --recursive
REM git submodule foreach --recursive git pull origin master
echo [92m^>^>^>[0m Git submodules created and updated

:SUBMODULES_EXISTS

:: Initialize submodules
set PYTHONPATH=%PYTHONPATH%;%PYPE_SETUP_ROOT%
echo [92m^>^>^>[0m All setup and good to go!
>>>>>>> 488b57a0
<|MERGE_RESOLUTION|>--- conflicted
+++ resolved
@@ -1,161 +1,3 @@
-<<<<<<< HEAD
-
-title Avalon conda environment setup
-cls :: clear the screen command
-
-:: Change the working directory to the conda-git-deployment directory.
-:: "pushd" is being used so any UNC paths get mapped until a restart happens.
-REM pushd %~dp0
-
-:: Make CWD root of avalon-environment repository.
-cd ..
-
-:: Get installation directory.
-set MINICONDA_DIRECTORY=%~dp0python
-set INSTALLATION_DIRECTORY=%MINICONDA_DIRECTORY%\__DEV__
-
-set AVALON_ENV_NAME=pype_env
-set REMOTE_ENV_DIR=%MINICONDA_DIRECTORY%\%AVALON_ENV_NAME%
-
-:: create local data disk paths
-set LOCAL_ENV_DIR=C:\Users\Public\%AVALON_ENV_NAME%
-IF EXIST %LOCAL_ENV_DIR% GOTO LOCAL_ENV_EXISTS
-echo [92m^>^>^>[0m Local Python env in [ [96m%LOCAL_ENV_DIR%[0m ] is missing ...
-
-:REMOTE_ENV_NOT_EXISTS
-:: Install miniconda if the directory %INSTALLATION_DIRECTORY% does not exist.
-IF EXIST %INSTALLATION_DIRECTORY% GOTO INSTALLATION_EXISTS
-echo [92m^>^>^>[0m Conda installation dir [ [96m%INSTALLATION_DIRECTORY%[0m ] is missing ...
-:: Create "installers" directory if it does not exist, and download miniconda into it.
-IF EXIST %MINICONDA_DIRECTORY%\miniconda.exe GOTO INSTALLER_EXISTS
-echo [92m^>^>^>[0m Miniconda.exe in [ [96m%MINICONDA_DIRECTORY%[0m ] is missing ...
-
-:: Isolating the execution environment.
-:: Powershell is needed for downloading miniconda.
-set PATH=C:\WINDOWS\System32\WindowsPowerShell\v1.0
-
-mkdir %MINICONDA_DIRECTORY%
-echo [92m^>^>^>[0m Created dir [ [96m%MINICONDA_DIRECTORY%[0m ]
-
-:: create miniconda executable file
-set CONDA_EXE_FILENAME=%MINICONDA_DIRECTORY%\miniconda.exe
-
-:: download last build of miniconda trough powershell
-set "URL=https://repo.continuum.io/miniconda/Miniconda3-latest-Windows-x86_64.exe"
-powershell "Import-Module BitsTransfer; Start-BitsTransfer '%URL%' '%CONDA_EXE_FILENAME%'"
-echo [92m^>^>^>[0m Miniconda.exe downloaded to in [ [96m%CONDA_EXE_FILENAME%[0m ]
-
-:INSTALLER_EXISTS
-
-:: Install miniconda
-echo [92m^>^>^>[0m Installing Conda root env.. Please wait! :)
-%CONDA_EXE_FILENAME% /RegisterPython=0 /AddToPath=0 /S /D=%INSTALLATION_DIRECTORY%
-echo [92m^>^>^>[0m Conda created root env in [ [96m%INSTALLATION_DIRECTORY%[0m ]
-
-
-
-:INSTALLATION_EXISTS
-:: Ensure Remote Avalon environment is available for copying to local
-IF EXIST %REMOTE_ENV_DIR% GOTO REMOTE_ENV_EXISTS
-echo [92m^>^>^>[0m Remote environemt in [ [96m%REMOTE_ENV_DIR%[0m ]
-
-:: Set minimum PATH for conda to function.
-:: PATH has to have "C:\Windows\System32" for conda to function properly.
-:: Specifically for "cmd" and "chcp" executables.
-set PATH=%INSTALLATION_DIRECTORY%\Scripts;C:\Windows\System32
-
-:: Activate conda by activating the root environment
-call activate root
-
-:: create avalon env into local computer first lately to by coppied back to
-:: remote directory for faster distribution to other computers in the network
-IF EXIST %LOCAL_ENV_DIR% (
-  echo [92m^>^>^>[0m Removing outdated env from [ [96m%LOCAL_ENV_DIR%[0m ]
-  call rmdir /s /q %LOCAL_ENV_DIR%
-  )
-
-call conda env create -f %~dp0environment.yml -p %LOCAL_ENV_DIR%
-echo [92m^>^>^>[0m Conda created [ [96m%LOCAL_ENV_DIR%[0m ]
-
-:: activatin the local env for pip updgrading
-call activate %LOCAL_ENV_DIR%
-call python -m pip install --upgrade pip
-echo [92m^>^>^>[0m Pip updated to last version to Local env
-
-:: Deactivate avalon_env local environment as it is more save to activate it
-:: with feeding it into the path (there was a bug with cPython bynary)
-call deactivate
-
-:: Deactivate root environment to escape completely from conda. We dont need it
-:: anymore
-call deactivate
-
-:: creates the local folder for environment
-mkdir %REMOTE_ENV_DIR%
-
-:: copy files into local folder for faster redistribution to other pc in network
-call xcopy /s %LOCAL_ENV_DIR% %REMOTE_ENV_DIR%
-
-echo [92m^>^>^>[0m Remote env created in [ [96m%REMOTE_ENV_DIR%[0m ]
-
-
-
-:REMOTE_ENV_EXISTS
-IF EXIST %LOCAL_ENV_DIR% GOTO LOCAL_ENV_EXISTS
-:: if the user's computer doesn't have the local environment yet
-:: creates the local folder for environment
-mkdir %LOCAL_ENV_DIR%
-
-
-:: copy files into local folder from remote env dir
-call xcopy /s %REMOTE_ENV_DIR% %LOCAL_ENV_DIR%
-echo [92m^>^>^>[0m Local env created in [ [96m%LOCAL_ENV_DIR%[0m ]
-
-
-:LOCAL_ENV_EXISTS
-
-if "%SYNC_ENV%"=="1" (
-    if not exist "%REMOTE_ENV_DIR%" (
-        goto REMOTE_ENV_NOT_EXISTS
-        ) else (
-            echo [92m^>^>^>[0m Synchronizing environment from REMOTE to [ [96m%LOCAL_ENV_DIR%[0m ]
-            call %REMOTE_ENV_DIR%\python.exe %~dp0sync_dirs.py %REMOTE_ENV_DIR% %LOCAL_ENV_DIR%
-        )
-
-)
-
-if "%REMOTE_ENV_ON%"=="1" (
-    set PATH="%REMOTE_ENV_DIR%";"%REMOTE_ENV_DIR%\Scripts";"%REMOTE_ENV_DIR%\Library";"%REMOTE_ENV_DIR%\Library\bin";"C:\Windows\System32";"C:\Program Files (x86)\QuickTime\QTSystem\";"%systemdrive%%homepath%\AppData\Local\Microsoft\WindowsApps";"C:\Windows"
-    set PYTHONPATH=%REMOTE_ENV_DIR%\Lib\site-packages
-    set PYTHON_ENV=%REMOTE_ENV_DIR%
-    set GIT_PYTHON_GIT_EXECUTABLE=%REMOTE_ENV_DIR%\Library\bin\git.exe
-    echo [92m^>^>^>[0m Running env from: [ [96m"%REMOTE_ENV_DIR%"[0m ]
-) else (
-    set PATH="%LOCAL_ENV_DIR%";"%LOCAL_ENV_DIR%\Scripts";"%LOCAL_ENV_DIR%\Library";"%LOCAL_ENV_DIR%\Library\bin";"C:\Windows\System32";"C:\Program Files (x86)\QuickTime\QTSystem\";"%systemdrive%%homepath%\AppData\Local\Microsoft\WindowsApps";"C:\Windows"
-    set PYTHONPATH=%LOCAL_ENV_DIR%\Lib\site-packages
-    set PYTHON_ENV=%LOCAL_ENV_DIR%
-    set GIT_PYTHON_GIT_EXECUTABLE=%LOCAL_ENV_DIR%\Library\bin\git.exe
-    echo [92m^>^>^>[0m Running env from: [ [96m"%LOCAL_ENV_DIR%"[0m ]
-)
-
-
-:: get all submodules and update them if they are not
-IF EXIST %~dp0..\repos\avalon-core\avalon GOTO SUBMODULES_EXISTS
-echo [92m^>^>^>[0m Git submodules in [ [96m%~dp0..\repos\avalon-core\avalon[0m ] missing ...
-
-
-python %~dp0initialize_git.py
-REM git submodule update --init --recursive
-REM git submodule foreach --recursive git pull origin master
-echo [92m^>^>^>[0m Git submodules created and updated
-
-:SUBMODULES_EXISTS
-
-:: Initialize submodules
-set PYTHONPATH=%PYPE_SETUP_ROOT%;%PYTHONPATH%
-echo [92m^>^>^>[0m All setup and goot to go!
-=======
-
 title Avalon conda environment setup
 cls :: clear the screen command
 
@@ -309,5 +151,4 @@
 
 :: Initialize submodules
 set PYTHONPATH=%PYTHONPATH%;%PYPE_SETUP_ROOT%
-echo [92m^>^>^>[0m All setup and good to go!
->>>>>>> 488b57a0
+echo [92m^>^>^>[0m All setup and good to go!